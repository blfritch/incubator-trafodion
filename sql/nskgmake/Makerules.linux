# ****************************************************************************
#
# File:         Makerules.linux
# Description:  This contains the make rules for building for a Linux target.
#
# Language:     GNU make
# Date:         October 9, 2007
#
# @@@ START COPYRIGHT @@@
#
# (C) Copyright 2007-2015 Hewlett-Packard Development Company, L.P.
#
#  Licensed under the Apache License, Version 2.0 (the "License");
#  you may not use this file except in compliance with the License.
#  You may obtain a copy of the License at
#
#      http://www.apache.org/licenses/LICENSE-2.0
#
#  Unless required by applicable law or agreed to in writing, software
#  distributed under the License is distributed on an "AS IS" BASIS,
#  WITHOUT WARRANTIES OR CONDITIONS OF ANY KIND, either express or implied.
#  See the License for the specific language governing permissions and
#  limitations under the License.
#
# @@@ END COPYRIGHT @@@
# ****************************************************************************

LINUX_NON_FLAVOR_TARGETS := linuxhelp linuxdoc help all

# If flavor is not equal to release or debug and the goal is not in
# the LINUX_NON_FLAVOR_TARGETS, then give an error.
ifdef MAKECMDGOALS
  ifeq (,$(filter $(MAKECMDGOALS),$(LINUX_NON_FLAVOR_TARGETS)))
    ifeq (,$(filter $(FLAVOR),release debug doc))
      $(error Cannot determine the flavor - debug or release)
    else
      ifndef MY_SQROOT
        $(error MY_SQROOT must be defined for a Linux build)
      endif

      # Pick up the top-level project definitions
      include $(MY_SQROOT)/sql/macros.gmk
    endif
  endif
endif

linuxhelp help all::
	@(echo "$(MAKE) linuxdebug           Build for Linux debug mode";\
	echo "$(MAKE) linuxqinstalldebug   Build/install only necessary Linux debug objects";\
	echo "$(MAKE) linuxinstalldebug    Install all Linux debug mode objects";\
	echo "$(MAKE) linuxcleandebug      Remove Linux debug mode objects";\
	echo ;\
	echo "$(MAKE) linuxrelease         Build for Linux release mode";\
	echo "$(MAKE) linuxqinstallrelease Build/install only necessary Linux release objects";\
	echo "$(MAKE) linuxinstallrelease  Install all Linux release mode objects";\
	echo "$(MAKE) linuxcleanrelease    Remove Linux release mode objects";\
	echo ;\
	echo "$(MAKE) linuxmklinksdebug    Make links to SeaQuest export directories";\
	echo "$(MAKE) linuxmklinksrelease  Make links to SeaQuest export directories";\
	echo "$(MAKE) linuxdoc  Make Doxygen html documentation of the sources";\
	echo ;)

# Environment variables define: (see sqf/LocalSettingsTemplate.sh)
#  BISON, FLEX, LLVM, AR, UDIS86

YACC       = $(BISON) -p $(YACC_VAR_PREFIX)
LEX        = $(FLEX) -P$(YACC_VAR_PREFIX)

AWK := gawk


LIBPREFIX := lib
LIBSUFFIX := a
DLLSUFFIX := so
OBJSUFFIX := o

#######################################################################
# Define several directories used by various parts of the Linux build
#######################################################################
NSK_SQ    := $(MY_SQROOT)
NSK       := $(MY_SQROOT)/sql/nsk
XMPIROOT        = $(NSK_SQ)/export/lib$(SQ_MBTYPE)
NSKBIN		= $(NSK_SQ)/export/bin$(SQ_MBTYPE)
NSKROOT         = $(NSK_SQ)/sql/nsk
ifeq ($(SQ_BUILD_TYPE),release)
  STUBLIBROOT     = $(NSK_SQ)/sql/stublibs/lib/linux/$(SQ_MTYPE)bit/release
else
  STUBLIBROOT     = $(NSK_SQ)/sql/stublibs/lib/linux/$(SQ_MTYPE)bit/debug
endif
LIBROOT         = $(MY_SQROOT)/export/lib$(SQ_MBTYPE)
LITEROOT        = $(NSK_SQ)/src
# NSKLIB          = $(NSKROOT)/lib/$(FLAVOR)
NSKLIB          = $(XMPIROOT)
PGO_DIR         := $(shell /bin/pwd)/pgo_profile_data
ifeq ($(SQ_BUILD_TYPE),release)
  LLVM_INC_ROOT   :=$(LLVM)/release/include
else
  LLVM_INC_ROOT   :=$(LLVM)/debug/include
endif
JVMJNIINC=$(JAVA_HOME)/include

# set up Hadoop include and library directives, these variables are defined in sqenvcom.sh
LLVM_INC_ROOT2  :=$(LLVM_INC_ROOT)/llvm
UDIS86_INC_ROOT :=$(UDIS86)/include

# Java directories
# The default Java on SQ systems is GCJ and it does not work for SPJ. 
# We need to use Sun's java and until it's standard location on the 
# system is decided, we will use the following common location.
# JVMROOT=/designs/seaquest/tools/jdk1.6.06_32
JVMROOT=$(JAVA_HOME)
JVMJNIINC=$(JVMROOT)/include
ifdef M64
LOC_JVMLIBS=$(JVMROOT)/jre/lib/amd64/server
else
LOC_JVMLIBS=$(JVMROOT)/jre/lib/i386/server
endif

#NOTE: The following line is commented out on purpose.  EARLY_DLLS, when needed,
#      should be set up in other makefiles (e.g. sqlci and tdm_arkcmp makefiles).
#EARLY_DLLS :=

ifeq ($(SQ_BUILD_TYPE),debug)
   JAVA_COMPILE_FLAGS=-g
endif
LIBHDFS_INC=-I$(HADOOP_INC_DIR)
LIBHDFS_LIB=-ljvm -lhdfs
LIBHDFS_SO=libhdfs.so

LIBCURL_INC=-I/usr/include
LIBCURL_LIB=-lcurl
LIBCURL_SO=libcurl.so

THRIFT_INC=-I$(THRIFT_INC_DIR) -I$(THRIFT_INC_DIR)/thrift
THRIFT_LIB=-lthrift
THRIFT_SO=libthrift-*.so

LOG4CXX_INC=-I$(LOG4CXX_INC_DIR) -I$(LOG4CXX_INC_DIR)/log4cxx
LOG4CXX_LIB=-L$(LOG4CXX_LIB_DIR) -llog4cxx
LOG4CXX_SO=liblog4cxx*.so

# for now, include these libs (copied to our local lib dir) everywhere
<<<<<<< HEAD
GLOBAL_SYS_LIBS := -L $(LOC_JVMLIBS) $(LIBHDFS_LIB) $(THRIFT_LIB) $(LOG4CXX_LIB)
=======
GLOBAL_SYS_LIBS := -L $(LOC_JVMLIBS) $(LIBHDFS_LIB) $(THRIFT_LIB) $(LIBCURL_LIB)
>>>>>>> f5392f6c

# EXECUTABLES defines the executables that are built for release and debug
# builds.  Any flavor-specific targets can be added later in this makefile.
EXECUTABLES= arkcmp sqlci arkesp tdm_udrserv mxlobsrvr sscp ssmp
	# mxCompileUserModule mxsqlcfe mxsqlcofe sqlfe

# LIBS defines the libraries that are built for release and debug builds.
# These are all built as shared objects with names such as libtdm_sqlcli.so.

DLLS := comexe common executor sort sqlmsg \
	tdm_sqlcli tdm_sqlcli_globals tdm_sqlexp tdm_sqlexport \
	tdm_sqlmxevents tdm_sqlshare tdm_sqlerrormsg \
	eh lmcomp \
	sqlcilib cli porting_layer tdm_sqlmxmsg_intl \
	arkcmp_dll smdio udr_predef

DLLS += sqlcomp ustat sqlcat parser optimizer generator \
	tdm_sqllangman arkcmplib qmscommon

# SqlCompilerDebugger should be build after other components
GUI_CMP_DBG := SqlCompilerDebugger

# For Linux, this is included, but not through the normal means.  It is
# needed so the sqlmxmsgs.h file is build correctly.  Only Makefiles that
# do not build libraries or executables should be specified below.
#SPECIAL_NON_TARGETS :=

LIB_DIRS := $(LIBS)
DLL_DIRS := $(DLLS)
EXE_DIRS := $(EXECUTABLES) $(EXES_NO_EXPORT) 

# These definitions are used for all targets when building for linux
SYS_DEFS := -DNA_LINUX -DSQ_LINUX -DNGG -D_M_DG -D_NSKFS_ -D_FULL_BUILD \
	-DARKFS_GENERATOR -D_DP2NT_ \
	-D_LITTLE_ENDIAN_ -DARG_PRESENT_OMIT -DNSK_USE_MSGSYS_SHELLS \
	-D_REENTRANT -D_GLIBCXX_DEPRECATED -D_TNS_R_TARGET \
	-D_MSC_VER -D_X86_ -DWIN32_LEAN_AND_MEAN -D_WIN32_WINNT=0x402 \
	-DNA_ITOA_NOT_SUPPORTED -DMPI_ -DHAVE_INTTYPES_H -DHAVE_NETINET_IN_H -DNA_CMPDLL 

SYS_DEFS += -DSQ_CPP_INTF

ifdef SQ_NEW_PHANDLE
SYS_DEFS += -DSQ_NEW_PHANDLE -DUSE_NEW_PHANDLE
endif

SYS_DEFS += -DSP_DIS

ifdef M64
  SYS_DEFS += -DNA_64BIT
endif

ifdef USE_HADOOP_1
  SYS_DEFS += -DUSE_HADOOP_1
endif

SYS_INCLUDES :=
   SYS_INCLUDES += -I$(NSK_SQ)/inc \
	-I$(NSK_SQ)/export/include \
        -I$(PROTOBUFS_INC) \
<<<<<<< HEAD
	$(LIBHDFS_INC) $(THRIFT_INC) $(LOG4CXX_INC)	   \
=======
	$(LIBHDFS_INC) $(THRIFT_INC)				   \
	$(LIBCURL_INC)	\
>>>>>>> f5392f6c
	-I$(JAVA_HOME)/include -I$(JAVA_HOME)/include/linux

OTHER_INCLUDES := -include "$(NSK_SQ)/inc/seaquest/sqtypes.h" \
	-I$(LLVM_INC_ROOT) \
	-I$(LLVM_INC_ROOT2) \
	-I$(UDIS86_INC_ROOT) \
	-I$(NSK_SQ)/../dbsecurity/auth/inc \
	-I$(NSK_SQ)/commonLogger

LOC_LIBS := \
	-L$(RESULTDIR) \
	-L$(NSKLIB) \
	-L$(XMPIROOT)

# Define the correct compilation and linking flags depending on whether
# this is a debug or release build.
ifeq ($(FLAVOR),debug)
   SYS_CXXFLAGS += -O0
   SYS_DEFS += -D_DEBUG

   # for coverage checking support
   ifeq ($(SQ_COVERAGE),1)
      SYS_CXXFLAGS += --coverage
      CFLAGS += --coverage
   endif
else
   SYS_DEFS += -DNDEBUG

   # Release mode optimizations:
   #  -O2                    : Provide a high level of optimization
   # -fno-omit-frame-pointer : may allow for better debugging
   SYS_CXXFLAGS += -O2 -fno-omit-frame-pointer

     # The gcc release optimizations are shown below

     ifdef PROF_GEN
       SYS_CXXFLAGS += -fprofile-generate
     endif
     ifdef PROF_USE
       SYS_CXXFLAGS += -fprofile-use
     endif
endif

# -short-wchar: Have the compiler treat wchar_t as a 2-byte character. 
SYS_CXXFLAGS += -fshort-wchar -std=c++0x
SYS_CXXFLAGS += -fcheck-new
CFLAGS += -fshort-wchar

# The following section sets compiler dependent options that are common
# for both release builds and debug builds.

  # GCC options are specified below.
  #   -fno-strict-aliasing : prevents a strict aliasing optimization because
  #                          there are places in the code that have pointers
  #                          of different kinds pointing to the same memory
  #                          location.
  #   -msse2 -mftpmath=sse : prevents wrong display of floating point numbers
  #                          by executor and may improve performance at the
  #                          same time.
  #   -g3                  : Highest level of debugging
  #   -ggdb                : Use native debugging format with gdb extensions.
  SYS_CXXFLAGS += -fno-strict-aliasing -msse2 -mfpmath=sse -g3 -ggdb
  CFLAGS += -fno-strict-aliasing -msse2 -mfpmath=sse -g3 -ggdb

# Some more definitions are added when building for a 64-bit target.
# We get a lot of warnings about unknown pragmas that we don't really care about.
SYS_WARNING_FLAG = -Wno-unknown-pragmas -Wreturn-type
ifeq ($(FLAVOR),release)
SYS_WARNING_FLAG += -Wuninitialized
endif

# Take care invalide use of format
SYS_WARNING_FLAG += -Wformat

ifndef SQL_COMPILATION_WARNING_ACCEPTABLE
# this will turn the compilation warnings to errors
SYS_WARNING_FLAG += -Werror
endif

# For building shared libraries, add the -fPIC flags
PIC_FLAG = $(if $(filter $(OBJDIR),$(DLL_DIRS)),-fPIC)


# ALL_CXXFLAGS combines all of the C++ flags.
ALL_CXXFLAGS = $(SYS_CXXFLAGS) $(CXXFLAGS) $(EXTRA_OPT_FLAGS) $(PIC_FLAG)\
	$(WARNING_FLAGS) \
	$(SYS_WARNING_FLAG)

# BASE_SYSTEM_INCLUDES includes all of the system-wide directories.
BASE_SYSTEM_INCLUDES := $(SYS_INCLUDES) \
	$(patsubst %,-I$(TOPDIR)/%,$(BASE_INCLUDE_DIRS) $(BASE_MISC_DIRS)) \
	$(OTHER_INCLUDES)

# SRC_INCLUDES includes the directory containing the source code so each
# directory doesn't need to do the equivalent of -I.
SRC_INCLUDES = $(patsubst %,-I$(TOPDIR)/%, $(SRCPATH))

# USER_INCLUDES adds "-I" to the INCLUDE list that may be specified in a
# lower directory makefile.  The YINC include directories are also added
# here.
USER_INCLUDES = $(patsubst %,-I%/$(TARGTYPE)/$(ARCHBITS)/$(FLAVOR),$(YINC)) \
        $(patsubst %,-I$(TOPDIR)/%, $(INCLUDE_DIRS)) \
	$(patsubst %,-I%,$(GMAKE_INC_DIRS))

# ALL_INCLUDES builds the correct list of include files.
ALL_INCLUDES = $(USER_INCLUDES) $(SRC_INCLUDES) $(BASE_SYSTEM_INCLUDES)

# ALL_DEFS combines the preprocessor definitions into one.
ALL_DEFS = $(SYS_DEFS) $(DEFS)

link_lib_rule = $(AR) crv $@ $(OBJ_PATHS)
link_dll_rule = $(CXX) $(SO_OPTS) $(ALL_CXXFLAGS) -shared -o $@ $(LOC_LIBS) \
	$(OBJ_PATHS) $(EXTERN_OBJS) $(DEP_LIBS:%=-l%) $(LINK_EXTERN_LIB) $(SYS_LIBS) $(GLOBAL_SYS_LIBS)

build_lib_rule = $(link_lib_rule)
build_lib_dll_rule = $(link_lib_dll_rule) 
build_dll_rule = $(link_dll_rule)

# The gcc compiler needs some extra options for putting the path in
# the dependency file.
dependency_option = -Wp,-MD,$(DEP_FILE) -Wp,-MT,$@

compile_cpp_rule = $(CXX) $(ALL_CXXFLAGS) $(ALL_DEFS) $(ALL_INCLUDES) \
	$(dependency_option) -c -o $@ $<

compile_c_rule = $(CC) $(ALL_CXXFLAGS) $(ALL_DEFS) \
	$(if $(C_INC_OVERRIDE),$(C_INC_OVERRIDE),$(ALL_INCLUDES)) \
        $(dependency_option) -c -o $@ $<

# This rule combines multiple smaller rules together and is what is
# used by Makerules.build to compile and link code.
build_cpp_rule = $(compile_cpp_rule)

# We can build C the same as C++
build_c_rule = $(compile_c_rule)


ALL_EXE_LDFLAGS = $(ALL_CXXFLAGS) $(OPT_EXE_LDFLAGS)

# link_exe defines how to link an executable for OSS
link_exe = $(CXX) $(ALL_EXE_LDFLAGS) $(EARLY_DLLS) $(OBJ_PATHS) \
	$(LOC_LIBS) $(EXTRA_LIBS) $(DEP_DLL_NAMES:%=-l%) \
	$(DEP_LIB_NAMES:%=-l%) $(EXTERN_OBJS) $(SYS_LIBS) $(GLOBAL_SYS_LIBS) $(LINK_EXTERN_LIB) \
	-Wl,--rpath -Wl,$(RESULTDIR) \
	-o $@

# link_exe_rule provides the wrapper for logging the output directly when
# linking an executable.
link_exe_rule = $(link_exe)

# Rules to determine which are .dll libs and with are regular .lib libs.
DEP_DLL_NAMES = $(filter $(DLLS) $(UTILDLLS), $(DEP_LIBS))
DEP_LIB_NAMES = $(filter-out $(DEP_DLL_NAMES), $(DEP_LIBS))
DEP_DLL_PATHS = $(DEP_DLL_NAMES:%=$(RESULTDIR)/$(LIBPREFIX)%.$(DLLSUFFIX))
DEP_LIB_PATHS = $(DEP_LIB_NAMES:%=$(RESULTDIR)/$(LIBPREFIX)%.$(LIBSUFFIX))

# Convert EXTERN_LIBS to the proper link line.
LINK_EXTERN_LIB = $(patsubst lib%,-l%,$(basename $(notdir $(EXTERN_LIBS))))

# This builds the shared object (.so) files for Linux.
define DLL_BUILD_template
  $(FINALOBJ): $$(OBJ_PATHS) $$(EXTERN_OBJS) $$(EXTERN_LIBS) $$(DEP_LIB_PATHS) $$(DEP_DLL_PATHS)
	@rm -f $(FINALOBJ)
	$$(build_dll_rule)

  # Instantiate DEP_LIB_PATHS here.
  $(FINALOBJ): DEP_LIB_PATHS:=$(DEP_LIB_PATHS)
  $(FINALOBJ): DEP_DLL_PATHS:=$(DEP_DLL_PATHS)
  $(FINALOBJ): DEP_LIBS:=$(DEP_LIBS)
  $(FINALOBJ): LINK_EXTERN_LIB:=$(LINK_EXTERN_LIB)
endef

# This generates the YACC files in the target object directory.
build_yacc_rule = $(YACC) -l -v -d -o $(basename $@).cpp $<;\
	mv $(basename $@).cpp $(basename $@).cpp.tmp; \
	sed "s/! defined YYSTYPE && ! defined YYSTYPE_IS_DECLARED/1/g" \
	   $(basename $@).cpp.tmp > $(basename $@).cpp; \
	sed "s/! defined YYSTYPE && ! defined YYSTYPE_IS_DECLARED/1/g" \
	   $(basename $@).hpp > $(basename $@).h; \
	rm $(basename $@).hpp $(basename $@).cpp.tmp

# Include any special Makefiles
include $(SPECIAL_NON_TARGETS:%=%/Makefile)

#doxygen - need the 1.8.0 version or above
$(TOPDIR)/sq_doxygen.cfg : 
	$(DOXYGEN) -g $(TOPDIR)/sq_doxygen.cfg

linuxdoc : $(TOPDIR)/sq_doxygen.cfg 
	$(DOXYGEN)  $(TOPDIR)/sq_doxygen.cfg

# These things link up the top-level Makefile to things in the
# Makerules.mk file.  There are probably better ways to do this though.
linuxdebug linuxrelease : buildall
linuxcleandebug linuxdebugclean linuxcleanrelease linuxreleaseclean : clean
	(for i in $(notdir $(FINAL_DLLS));\
	 do \
	   echo rm -f $(NSKLIB)/$$i ;\
	   rm -f $(NSKLIB)/$$i ;\
	 done;\
	 for i in $(filter-out $(POSSIBLE_NO_EXPORT_EXE_NAMES),\
	            $(notdir $(FINAL_EXES)));\
	 do \
	   echo rm -f $(NSKBIN)/$$i ;\
	   rm -f $(NSKBIN)/$$i ;\
	 done;\
	 for i in $(notdir $(FINAL_JARS));\
	 do \
	   echo rm -f $(NSK_SQ)/export/lib/$$i ;\
	   rm -f $(NSK_SQ)/export/lib/$$i ;\
	 done;\
	 for i in $(filter $(POSSIBLE_NO_EXPORT_EXE_NAMES),\
	            $(notdir $(FINAL_EXES)));\
	 do \
	   echo rm -f ../regress/tools/$$i; \
	   rm -f ../regress/tools/$$i; \
	 done\
	)
	rm -f toolbin/mkmsghdr_linux;

# copy open source libraries into export lib directory
# Do this such that it preserves the symbolic links pointing
# from the generic name to a specific version of a library
# Thrift is odd naming scheme (version number in middle of file name), 
#   need extra command to get the link (without extra libs)
copytoolslibs:
	mkdir -p $(NSKLIB)
	(for i in $(HADOOP_LIB_DIR)/$(LIBHDFS_SO) \
	          $(THRIFT_LIB_DIR)/$(THRIFT_SO) \
		  $(CURL_LIB_DIR)/$(LIBCURL_SO);	\
	 do\
	   cp -Pf $$i* $(NSKLIB); \
	 done\
	)
	cp -Pf $(THRIFT_LIB_DIR)/libthrift.so $(NSKLIB)

linuxmklinksdebug linuxmklinksrelease: copytoolslibs
	(OUTDIR=$(dir $(shell pwd))$(TOPLIBDIR)/$(TARGTYPE)/$(ARCHBITS)/$(FLAVOR);\
	 for i in $(notdir $(FINAL_DLLS));\
	 do \
	   echo ln -sf $$OUTDIR/$$i $(NSKLIB);\
	   ln -sf $$OUTDIR/$$i $(NSKLIB);\
	 done;\
	 for i in $(filter-out $(POSSIBLE_NO_EXPORT_EXE_NAMES),\
	            $(notdir $(FINAL_EXES)));\
	 do \
	   echo ln -sf $$OUTDIR/$$i $(NSKBIN);\
	   ln -sf $$OUTDIR/$$i $(NSKBIN);\
	 done;\
	 for i in $(notdir $(FINAL_JARS));\
	 do \
	   echo ln -sf $$OUTDIR/$$i $(NSK_SQ)/export/lib/;\
	   ln -sf $$OUTDIR/$$i $(NSK_SQ)/export/lib/;\
	 done;\
	 for i in $(filter $(POSSIBLE_NO_EXPORT_EXE_NAMES),\
	            $(notdir $(FINAL_EXES)));\
	 do \
	   echo ln -sf $$OUTDIR/$$i ../regress/tools/$$i; \
	   ln -sf $$OUTDIR/$$i ../regress/tools/$$i; \
	 done\
	)<|MERGE_RESOLUTION|>--- conflicted
+++ resolved
@@ -140,11 +140,7 @@
 LOG4CXX_SO=liblog4cxx*.so
 
 # for now, include these libs (copied to our local lib dir) everywhere
-<<<<<<< HEAD
-GLOBAL_SYS_LIBS := -L $(LOC_JVMLIBS) $(LIBHDFS_LIB) $(THRIFT_LIB) $(LOG4CXX_LIB)
-=======
-GLOBAL_SYS_LIBS := -L $(LOC_JVMLIBS) $(LIBHDFS_LIB) $(THRIFT_LIB) $(LIBCURL_LIB)
->>>>>>> f5392f6c
+GLOBAL_SYS_LIBS := -L $(LOC_JVMLIBS) $(LIBHDFS_LIB) $(THRIFT_LIB) $(LIBCURL_LIB) $(LOG4CXX_LIB)
 
 # EXECUTABLES defines the executables that are built for release and debug
 # builds.  Any flavor-specific targets can be added later in this makefile.
@@ -204,12 +200,7 @@
    SYS_INCLUDES += -I$(NSK_SQ)/inc \
 	-I$(NSK_SQ)/export/include \
         -I$(PROTOBUFS_INC) \
-<<<<<<< HEAD
-	$(LIBHDFS_INC) $(THRIFT_INC) $(LOG4CXX_INC)	   \
-=======
-	$(LIBHDFS_INC) $(THRIFT_INC)				   \
-	$(LIBCURL_INC)	\
->>>>>>> f5392f6c
+	$(LIBHDFS_INC) $(THRIFT_INC) $(LOG4CXX_INC)	 $(LIBCURL_INC)  \
 	-I$(JAVA_HOME)/include -I$(JAVA_HOME)/include/linux
 
 OTHER_INCLUDES := -include "$(NSK_SQ)/inc/seaquest/sqtypes.h" \
