#######################################################################
# @@@ START COPYRIGHT @@@
#
# (C) Copyright 2007-2015 Hewlett-Packard Development Company, L.P.
#
#  Licensed under the Apache License, Version 2.0 (the "License");
#  you may not use this file except in compliance with the License.
#  You may obtain a copy of the License at
#
#      http://www.apache.org/licenses/LICENSE-2.0
#
#  Unless required by applicable law or agreed to in writing, software
#  distributed under the License is distributed on an "AS IS" BASIS,
#  WITHOUT WARRANTIES OR CONDITIONS OF ANY KIND, either express or implied.
#  See the License for the specific language governing permissions and
#  limitations under the License.
#
# @@@ END COPYRIGHT @@@
#######################################################################

CPPSRC := SqlciMain.cpp \
	MxciEHCallBack.cpp

EARLY_DLLS:= -ljsig

DEP_LIBS += tdm_sqlcli sqlcilib arkcmp_dll

CPPSRC += vprocsqlci.cpp

<<<<<<< HEAD
INCLUDE_DIRS += sqlutils/inc

SRCPATH := sqlci bin
=======
SRCPATH := sqlci bin

EXTERN_LIBS += $(LIBROOT)/liblog4cpp.so
>>>>>>> f5392f6c
<|MERGE_RESOLUTION|>--- conflicted
+++ resolved
@@ -27,12 +27,5 @@
 
 CPPSRC += vprocsqlci.cpp
 
-<<<<<<< HEAD
-INCLUDE_DIRS += sqlutils/inc
 
 SRCPATH := sqlci bin
-=======
-SRCPATH := sqlci bin
-
-EXTERN_LIBS += $(LIBROOT)/liblog4cpp.so
->>>>>>> f5392f6c
