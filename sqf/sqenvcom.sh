# @@@ START COPYRIGHT @@@
#
# (C) Copyright 2007-2015 Hewlett-Packard Development Company, L.P.
#
#  Licensed under the Apache License, Version 2.0 (the "License");
#  you may not use this file except in compliance with the License.
#  You may obtain a copy of the License at
#
#      http://www.apache.org/licenses/LICENSE-2.0
#
#  Unless required by applicable law or agreed to in writing, software
#  distributed under the License is distributed on an "AS IS" BASIS,
#  WITHOUT WARRANTIES OR CONDITIONS OF ANY KIND, either express or implied.
#  See the License for the specific language governing permissions and
#  limitations under the License.
#
# @@@ END COPYRIGHT @@@
#

##############################################################
# Set / Calculate standard environmental values
# Note: Do NOT put local customizations here. See sqf/LocalSettingsTemplate.sh
##############################################################
# Adding build-time dependencies:
#  * Add environment variable in the last section of this file.
#  * Talk to the infra team about getting the tool/library/etc installed on build/test machines.
#  * Add an entry in sqf/LocalSettingsTemplate.sh to make path configurable.
##############################################################

# Trafodion version (also update file ../sql/common/copyright.h)
export TRAFODION_VER_MAJOR=1
export TRAFODION_VER_MINOR=2
export TRAFODION_VER_UPDATE=0
export TRAFODION_VER="${TRAFODION_VER_MAJOR}.${TRAFODION_VER_MINOR}.${TRAFODION_VER_UPDATE}"


##############################################################
# Trafodion authentication:
#    Set TRAFODION_ENABLE_AUTHENTICATION to YES to enable
# authentication in the Trafodion environment.
# LDAP configuration must also be setup--see
# $MY_SQROOT/sql/scripts/traf_authentication_config for details.
##############################################################
export TRAFODION_ENABLE_AUTHENTICATION=NO


# default SQ_IC to TCP if it is not set in sqenv.sh. Values are
# IBV for infiniband, TCP for tcp
export SQ_IC=${SQ_IC:-TCP}
export MPI_IC_ORDER=$SQ_IC

# use sock
#export SQ_TRANS_SOCK=1

if [[ -z "$SQ_VERBOSE" ]]; then
  SQ_VERBOSE=0
fi
# temp variable for 64 bit cluster testing
# export SQ_WDT_KEEPALIVETIMERVALUE=900
#envvar to limit the number of memory arenas
export MALLOC_ARENA_MAX=1

# set this to 0 to use GNU compiler
export SQ_USE_INTC=0

if [[ "$SQ_BUILD_TYPE" = "release" ]]; then
  SQ_BTYPE=
else
  SQ_BTYPE=d
fi
export SQ_BTYPE
export SQ_MBTYPE=$SQ_MTYPE$SQ_BTYPE

# To enable code coverage, set this to 1
if [[ -z "$SQ_COVERAGE" ]]; then
  SQ_COVERAGE=0
elif [[ $SQ_COVERAGE -eq 1 ]]; then
  if [[ "$SQ_VERBOSE" == "1" ]]; then
    echo "*****************************"
    echo "*  Code coverage turned on  *"
    echo "*****************************"
    echo
  fi
fi
export SQ_COVERAGE

# Set default build parallelism
# Can be overridden on make commandline
cpucnt=$(grep processor /proc/cpuinfo | wc -l)
#     no number means unlimited, and will swamp the system
export MAKEFLAGS="-j$cpucnt"

if [[ -n "$CLUSTERNAME" ]]; then
  export MY_ROOT=/opt/hp
  export TOOLSDIR=${TOOLSDIR:-/home/tools}
  export MY_UDR_ROOT=/home/udr
else
  export MY_ROOT=/opt/home
  export TOOLSDIR=${TOOLSDIR:-/opt/home/tools}
  export MY_UDR_ROOT=$PWD
fi

export MY_MPI_ROOT=$MY_ROOT

# Use JAVA_HOME if set, else look for installed openjdk, finally toolsdir
REQ_JDK_VER="1.7.0_67"
if [[ -z "$JAVA_HOME" && -d "${TOOLSDIR}/jdk${REQ_JDK_VER}" ]]; then
  export JAVA_HOME="${TOOLSDIR}/jdk${REQ_JDK_VER}"
elif [[ -z "$JAVA_HOME" && -d /usr/lib/jvm/java-1.7.0-openjdk.x86_64/ ]]; then
  export JAVA_HOME="/usr/lib/jvm/java-1.7.0-openjdk.x86_64"
elif [[ -z "$JAVA_HOME" ]]; then
  echo "Please set JAVA_HOME to version jdk${REQ_JDK_VER}"
fi



export SQ_PDSH=/usr/bin/pdsh
export SQ_PDCP=/usr/bin/pdcp
export TAR_DOWNLOAD_ROOT=$HOME/sqllogs
export CACERTS_DIR=$HOME/cacerts

# Get redhat major version
# Examples:
# Red Hat Enterprise Linux Server release 6.3 (Santiago)
# CentOS release 6.5 (Final)
export RH_MAJ_VERS=$(sed -r 's/^.* release ([0-9]+).[0-9]+ .*/\1/' /etc/redhat-release)

export MY_SQROOT=$PWD
export SQ_HOME=$PWD

export HBASE_TRXDIR=$MY_SQROOT/export/lib
export HBASE_TRX_JAR=hbase-trx-cdh5_3-${TRAFODION_VER}.jar
if [[ "$SQ_HBASE_DISTRO" = "HDP" ]]; then
    export HBASE_TRX_JAR=hbase-trx-hdp2_2-${TRAFODION_VER}.jar
fi

# check for workstation env
# want to make sure SQ_VIRTUAL_NODES is set in the shell running sqstart
# so we can determine if we are on a workstation or not
if [[ -e ${MY_SQROOT}/etc/ms.env ]] ; then
  VIRT_NODES=$(awk '/SQ_VIRTUAL_NODES=/ { fields=split($0,virt,"=");  if ( fields == 2 ) { virtnodes=virt[2];}} END {print  virtnodes}' < $MY_SQROOT/etc/ms.env)
  if [[ -n "$VIRT_NODES" ]] ; then
     export SQ_VIRTUAL_NODES="$VIRT_NODES"
  fi
fi

export SQ_IDTMSRV=1

export MY_MPI_ROOT="$MY_SQROOT"
export MPI_ROOT="$MY_SQROOT/opt/hpmpi"

unset MPI_CC
export MPI_CXX=/usr/bin/g++
export MPICH_CXX=$MPI_CXX

export PATH=$MPI_ROOT/bin:$MY_SQROOT/export/bin"$SQ_MBTYPE":$MY_SQROOT/sql/scripts:$MY_SQROOT/tools:$MY_SQROOT/trafci/bin:$PATH
# The guiding principle is that the user's own software is preferred over anything else;
# system customizations are likewise preferred over default software.

CC_LIB_RUNTIME=/lib64:/usr/lib64
VARLIST=""


# need these to link

MPILIB=linux_amd64

# There are minor differences between Hadoop 1 and 2, right now
# this is visible in the libhdfs interface.
unset USE_HADOOP_1


#-------------------------------------------------------------------------------
# Setup for Hadoop integration
#
# The section below is meant to be customized for an installation, other
# parts of this file should not be dependent on a specific installation
#
# Set the following environment variables, based on the Hadoop distro:
#-------------------------------------------------------------------------------

# Native libraries and include directories (the latter needed only to build from source)

# HADOOP_LIB_DIR           directory of HDFS library libhdfs.so
# HADOOP_INC_DIR           directory with header files for libhdfs
# THRIFT_LIB_DIR           directory of Thrift library libthrift.so
# THRIFT_INC_DIR           directory with header files for thrift
# CURL_LIB_DIR           directory of Thrift library libcurl.so
# CURL_INC_DIR           directory with header files for curl
# LOC_JVMLIBS              directory of the JNI C++ DLL libjvm.so
# LOG4CXX_LIB_DIR          directory of log4cxx library lib4cxx.so
# LOG4CXX_INC_DIR          directory with header files for log4cxx

# Elements of the CLASSPATH for Trafodion

# HADOOP_JAR_DIRS          directories with Hadoop jar files to be included
# HADOOP_JAR_FILES         individual Hadoop entries for the class path
# HBASE_JAR_FILES          individual HBase entries for the class path
# HIVE_JAR_DIRS            directories with Hive jar files to be included
# HIVE_JAR_FILES           individual Hive entries for the class path

# Configuration directories

# HADOOP_CNF_DIR           directory with Hadoop configuration files
# HBASE_CNF_DIR            directory with HBase config file hbase-site.xml
# HIVE_CNF_DIR             directory with Hive config file hive-site.xml

# ---+-+-+-+-+-+-+-+-+-+-+-+-+-+-+-+-+-+-+-+-+-+-+-+-+-+-+-+-+-+-
if [[ "$SQ_MTYPE" == 64 ]]; then
  export LOC_JVMLIBS=$JAVA_HOME/jre/lib/amd64/server
else
  export LOC_JVMLIBS=$JAVA_HOME/jre/lib/i386/server
fi

if [[ -e $MY_SQROOT/sql/scripts/sw_env.sh ]]; then
  # we are on a development system where install_local_hadoop has been
  # executed
  # ----------------------------------------------------------------
  [[ $SQ_VERBOSE == 1 ]] && echo "Sourcing in $MY_SQROOT/sql/scripts/sw_env.sh"
  . $MY_SQROOT/sql/scripts/sw_env.sh
  #echo "YARN_HOME = $YARN_HOME"

  # native library directories and include directories
  export HADOOP_LIB_DIR=$YARN_HOME/lib/native
  export HADOOP_INC_DIR=$YARN_HOME/include
  export THRIFT_LIB_DIR=$TOOLSDIR/thrift-0.9.0/lib
  export THRIFT_INC_DIR=$TOOLSDIR/thrift-0.9.0/include
  export CURL_INC_DIR=/usr/include
  export CURL_LIB_DIR=/usr/lib64
  # directories with jar files and list of jar files
  export HADOOP_JAR_DIRS="$YARN_HOME/share/hadoop/common
                          $YARN_HOME/share/hadoop/common/lib
                          $YARN_HOME/share/hadoop/mapreduce
                          $YARN_HOME/share/hadoop/hdfs"
  export HADOOP_JAR_FILES=
  export HBASE_JAR_FILES=
  HBASE_JAR_DIRS="$HBASE_HOME/lib"
  for d in $HBASE_JAR_DIRS; do
    HBASE_JAR_FILES="$HBASE_JAR_FILES $d/*.jar"
  done

  export HIVE_JAR_DIRS="$HIVE_HOME/lib"
  export HIVE_JAR_FILES="$HIVE_HOME/share/hadoop/mapreduce/hadoop-mapreduce-client-core-*.jar"

  # suffixes to suppress in the classpath (set this to ---none--- to add all files)
  export SUFFIXES_TO_SUPPRESS="-sources.jar -tests.jar"

  # Configuration directories

  export HADOOP_CNF_DIR=$MY_SQROOT/sql/local_hadoop/hadoop/etc/hadoop
  export HBASE_CNF_DIR=$MY_SQROOT/sql/local_hadoop/hbase/conf
  export HIVE_CNF_DIR=$MY_SQROOT/sql/local_hadoop/hive/conf

elif [[ -f $MY_SQROOT/Makefile && -d $TOOLSDIR ]]; then
  # we are are in a source tree - use build-time dependencies in TOOLSDIR
  # ----------------------------------------------------------------

  # native library directories and include directories
  export HADOOP_LIB_DIR=$TOOLSDIR/hadoop-2.4.0/lib/native
  export HADOOP_INC_DIR=$TOOLSDIR/hadoop-2.4.0/include
  export THRIFT_LIB_DIR=$TOOLSDIR/thrift-0.9.0/lib
  export THRIFT_INC_DIR=$TOOLSDIR/thrift-0.9.0/include
  export CURL_INC_DIR=/usr/include
  export CURL_LIB_DIR=/usr/lib64

  # directories with jar files and list of jar files
  export HADOOP_JAR_DIRS="$TOOLSDIR/hadoop-2.4.0/share/hadoop/common
                          $TOOLSDIR/hadoop-2.4.0/share/hadoop/common/lib
                          $TOOLSDIR/hadoop-2.4.0/share/hadoop/mapreduce
                          $TOOLSDIR/hadoop-2.4.0/share/hadoop/hdfs"
  export HBASE_JAR_FILES=
  HBASE_JAR_DIRS="$HBASE_HOME/lib"
  for d in $TOOLSDIR/hbase-0.98.1-cdh5.1.0/lib; do
    HBASE_JAR_FILES="$HBASE_JAR_FILES $d/*.jar"
  done

  export HIVE_JAR_DIRS="$TOOLSDIR/apache-hive-0.13.1-bin/lib"
  export HIVE_JAR_FILES="$TOOLSDIR/hadoop-2.4.0/share/hadoop/mapreduce/hadoop-mapreduce-client-core-*.jar"

  # suffixes to suppress in the classpath (set this to ---none--- to add all files)
  export SUFFIXES_TO_SUPPRESS="-sources.jar -tests.jar"

  # Configuration directories

  export HADOOP_CNF_DIR=$MY_SQROOT/sql/local_hadoop/hadoop/etc/hadoop
  export HBASE_CNF_DIR=$MY_SQROOT/sql/local_hadoop/hbase/conf
  export HIVE_CNF_DIR=$MY_SQROOT/sql/local_hadoop/hive/conf

elif [[ -n "$(ls /usr/lib/hadoop/hadoop-*cdh*.jar 2>/dev/null)" ]]; then
  # we are on a cluster with Cloudera installed
  # -------------------------------------------

  # native library directories and include directories
  export HADOOP_LIB_DIR=/usr/lib/hadoop/lib/native
  export HADOOP_INC_DIR=/usr/include

  ### Thrift not supported on Cloudera yet (so use TOOLSDIR download)
  export THRIFT_LIB_DIR=$TOOLSDIR/thrift-0.9.0/lib
  export THRIFT_INC_DIR=$TOOLSDIR/thrift-0.9.0/include
<<<<<<< HEAD
 
=======
  export CURL_INC_DIR=/usr/include
  export CURL_LIB_DIR=/usr/lib64

>>>>>>> f5392f6c
  # directories with jar files and list of jar files
  # (could try to reduce the number of jars in the classpath)
  export HADOOP_JAR_DIRS="/usr/lib/hadoop
                          /usr/lib/hadoop/lib"
  export HADOOP_JAR_FILES="/usr/lib/hadoop/client/hadoop-hdfs-*.jar"
  export HBASE_JAR_FILES="/usr/lib/hbase/hbase-*-security.jar
                          /usr/lib/hbase/hbase-client.jar
                          /usr/lib/hbase/hbase-common.jar
                          /usr/lib/hbase/hbase-server.jar
                          /usr/lib/hbase/hbase-examples.jar
                          /usr/lib/hbase/hbase-protocol.jar
			  /usr/lib/hbase/lib/htrace-core.jar
                          /usr/lib/hbase/lib/zookeeper.jar
                          /usr/lib/hbase/lib/protobuf-*.jar
                         /usr/lib/hbase/lib/snappy-java-*.jar
                         /usr/lib/hbase/lib/high-scale-lib-*.jar
                         /usr/lib/hbase/hbase-hadoop-compat.jar "
  export HIVE_JAR_DIRS="/usr/lib/hive/lib"
  export HIVE_JAR_FILES="/usr/lib/hadoop-mapreduce/hadoop-mapreduce-client-core.jar"

  # suffixes to suppress in the classpath (set this to ---none--- to add all files)
  export SUFFIXES_TO_SUPPRESS="-sources.jar -tests.jar"

  # Configuration directories

  export HADOOP_CNF_DIR=/etc/hadoop/conf
  export HBASE_CNF_DIR=/etc/hbase/conf
  export HIVE_CNF_DIR=/etc/hive/conf

elif [[ -n "$(ls /etc/init.d/ambari* 2>/dev/null)" ]]; then
  # we are on a cluster with Hortonworks installed
  # ----------------------------------------------

  # native library directories and include directories
  export HADOOP_LIB_DIR=/usr/hdp/current/hadoop-client/lib/native/Linux-*-${SQ_MTYPE}:/usr/hdp/current/hadoop-client/lib/native
  export HADOOP_INC_DIR=/usr/include
  # The supported HDP version, HDP 1.3 uses Hadoop 1
  export USE_HADOOP_1=1

  ### Thrift not supported on Hortonworks yet (so use TOOLSDIR download)
  export THRIFT_LIB_DIR=$TOOLSDIR/thrift-0.9.0/lib
  export THRIFT_INC_DIR=$TOOLSDIR/thrift-0.9.0/include
  export CURL_INC_DIR=/usr/include
  export CURL_LIB_DIR=/usr/lib64

  # directories with jar files and list of jar files
  export HADOOP_JAR_DIRS="/usr/hdp/current/hadoop-client
                          /usr/hdp/current/hadoop-client/lib"
  export HADOOP_JAR_FILES="/usr/hdp/current/hadoop-client/client/hadoop-hdfs-*.jar"
  export HBASE_JAR_FILES="/usr/hdp/current/hbase-client/hbase-*-security.jar
                          /usr/hdp/current/hbase-client/lib/hbase-common.jar
                          /usr/hdp/current/hbase-client/lib/hbase-client.jar
                          /usr/hdp/current/hbase-client/lib/hbase-server.jar
                          /usr/hdp/current/hbase-client/lib/hbase-protocol.jar
                          /usr/hdp/current/hbase-client/lib/htrace-core*.jar
                          /usr/hdp/current/hbase-client/lib/zookeeper.jar
                          /usr/hdp/current/hbase-client/lib/protobuf-*.jar
                         /usr/hdp/current/hbase-client/lib/snappy-java-*.jar
                         /usr/hdp/current/hbase-client/lib/high-scale-lib-*.jar
                         /usr/hdp/current/hbase-client/lib/hbase-hadoop-compat-*-hadoop2.jar "

  export HIVE_JAR_DIRS="/usr/hdp/current/hive-client/lib"
  export HIVE_JAR_FILES="/usr/hdp/current/hadoop-mapreduce-client/hadoop-mapreduce-client-core*.jar"

  export HBASE_TRX_JAR=hbase-trx-hdp2_2-${TRAFODION_VER}.jar

  # Configuration directories

  export HADOOP_CNF_DIR=/etc/hadoop/conf
  export HBASE_CNF_DIR=/etc/hbase/conf
  export HIVE_CNF_DIR=/etc/hive/conf

elif [[ -d /opt/mapr ]]; then
  # we are on a MapR system
  # ----------------------------------------------------------------

  # We tried this with MapR 3.1, which has hadoop-0.20.2, hbase-0.94.13, hive-0.12

  # Note that hadoopversion and hiveversion are not officially
  # supported by MapR, only hbaseversion is. We recommend creating
  # these files to guide Trafodion to the right version, if necessary.
  if [[ -r /opt/mapr/hadoop/hadoopversion ]]; then
    MAPR_HADOOP_VERSION=$(cat /opt/mapr/hadoop/hadoopversion)
    MAPR_HADOOPDIR=/opt/mapr/hadoop/hadoop-${MAPR_HADOOP_VERSION}
  else
    MAPR_HADOOPDIR=$(echo /opt/mapr/hadoop/hadoop-*)
  fi
  if [[ -r /opt/mapr/hbase/hbaseversion ]]; then
    MAPR_HBASE_VERSION=$(cat /opt/mapr/hbase/hbaseversion)
    MAPR_HBASEDIR=/opt/mapr/hbase/hbase-${MAPR_HBASE_VERSION}
  else
    MAPR_HBASEDIR=$(echo /opt/mapr/hbase/hbase-*)
  fi
  if [[ -r /opt/mapr/hive/hiveversion ]]; then
    MAPR_HIVE_VERSION=$(cat /opt/mapr/hive/hiveversion)
    MAPR_HIVEDIR=/opt/mapr/hive/hive-${MAPR_HIVE_VERSION}
  else
    MAPR_HIVEDIR=$(echo /opt/mapr/hive/hive-*)
  fi

  ### Thrift not supported on MapR (so use TOOLSDIR download)
  export THRIFT_LIB_DIR=$TOOLSDIR/thrift-0.9.0/lib
  export THRIFT_INC_DIR=$TOOLSDIR/thrift-0.9.0/include
  export CURL_INC_DIR=/usr/include
  export CURL_LIB_DIR=/usr/lib64

  # native library directories and include directories
  if [[ -r $MAPR_HADOOPDIR/lib/native/Linux-amd64-64/libhdfs.so ]]; then
    export HADOOP_LIB_DIR=$MAPR_HADOOPDIR/lib/native/Linux-amd64-64
  else
    export HADOOP_LIB_DIR=$MAPR_HADOOPDIR/c++/Linux-amd64-64/lib
  fi
  export HADOOP_INC_DIR=/build-not-supported-on-MapR-yet
  export USE_HADOOP_1=1

  # directories with jar files and list of jar files
  export HADOOP_JAR_DIRS="$MAPR_HADOOPDIR/lib"
  export HADOOP_JAR_FILES="$MAPR_HADOOPDIR/client/hadoop-hdfs-*.jar"
  export HBASE_JAR_FILES="$MAPR_HBASEDIR/hbase-*.jar
                          $MAPR_HBASEDIR/lib/zookeeper.jar
                          $MAPR_HBASEDIR/lib/protobuf-*.jar
                          $MAPR_HBASEDIR/lib/snappy-java-*.jar "
  export HIVE_JAR_DIRS="$MAPR_HIVEDIR/lib"
  # Could not find a hadoop-mapreduce-client-core*.jar on my MapR test cluster,
  # this jar file is required by other distros.

  # Configuration directories

  export HADOOP_CNF_DIR=$MAPR_HADOOPDIR/conf
  export HBASE_CNF_DIR=$MAPR_HBASEDIR/conf
  export HIVE_CNF_DIR=$MAPR_HIVEDIR/conf

  # HBase-trx jar with some modifications to work with MapR HBase 0.94.13
  export HBASE_TRX_JAR=hbase-trx-mapr4_0-trx-${TRAFODION_VER}.jar

elif [[ -e $MY_SQROOT/sql/scripts/install_local_hadoop
     && -e $MY_SQROOT/export/bin${SQ_MBTYPE}/monitor
     && -e ${HBASE_TRXDIR}/${HBASE_TRX_JAR}
     && -e $MY_SQROOT/export/lib/trafodion-sql-${TRAFODION_VER}.jar
     && -e $MY_SQROOT/export/lib/trafodion-HBaseAccess-${TRAFODION_VER}.jar
     && -e $MY_SQROOT/export/lib/jdbcT2.jar ]]; then

  # Several built files exist, perhaps by unpackaging a file from downloads.trafodion.org,
  # but install_local_hadoop has not yet run.

  NEEDS_HADOOP_INSTALL=1
  echo "WARNING: Did not find Hadoop distribution,"
  echo "         you may need to run sql/scripts/install_local_hadoop"

else
  echo "WARNING: Did not find supported Hadoop distribution"

fi

# Common for local workstations, Cloudera, Hortonworks and MapR

export ZOOKEEPER_DIR=$TOOLSDIR/zookeeper-3.4.5
export MPICH_ROOT=$TOOLSDIR/dest-mpich-3.0.4
export PROTOBUFS=/usr

# LOG4CXX
if [[ -d $TOOLSDIR/apache-log4cxx-0.10.0 ]]
then
  export LOG4CXX_LIB_DIR=$TOOLSDIR/apache-log4cxx-0.10.0/lib
  export LOG4CXX_INC_DIR=$TOOLSDIR/apache-log4cxx-0.10.0/include
else
  export LOG4CXX_LIB_DIR=/lib64:/usr/lib64
  export LOG4CXX_INC_DIR=/usr/include/log4cxx
fi


# ---+-+-+-+-+-+-+-+-+-+-+-+-+-+-+-+-+-+-+-+-+-+-+-+-+-+-+-+-+-+-
# end of customization variables

# for debugging
export LD_BIND_NOW=true

export MPI_TMPDIR=$PWD/tmp
if [[ -d $MPI_TMPDIR ]]; then
  if [[ "$SQ_VERBOSE" == "1" ]]; then
    echo "Pre-existing directory found for MPI_TMPDIR: $MPI_TMPDIR"
    echo
  fi
else
  if [[ "$SQ_VERBOSE" == "1" ]]; then
    echo "Creating directory for MPI_TMPDIR: $MPI_TMPDIR"
    echo
  fi
  mkdir $MPI_TMPDIR
fi

# Add man pages
export MANPATH=$MANPATH:$MY_SQROOT/export/share/man

# Control lunmgr verbosity
export SQ_LUNMGR_VERBOSITY=1

# 32 bit workaround
#export OLDGETBUF=1
# Control SQ default startup behavior (c=cold, w=warm, if removed sqstart will autocheck)
export SQ_STARTUP=r

# Alternative logging capability in monitor
export SQ_MON_ALTLOG=0

# Monitor sync thread responsiveness timeout
# default 15 mins
export SQ_MON_SYNC_TIMEOUT=900

# set to 0 to disable phandle verifier
export SQ_PHANDLE_VERIFIER=1

# set to 0 to disable or 1 to enable configuration of DTM as a persistent process
# must re-execute 'sqgen' to effect change
export SQ_DTM_PERSISTENT_PROCESS=1

# Check the state of the node with the cluster manager during regroup
export SQ_WDT_CHECK_CLUSTER_STATE=0

# Perl libraries used by Seaquest (e.g. sqgen components)
export PERL5LIB=$MY_SQROOT/export/lib

# Enable SQ_PIDMAP if you want to get a record of process activity.
# This can be useful in troubleshooting problems.  There is an overhead cost
# incurred each time a process is started so do not enable this if performance
# is critical.
# Log process start/end messages in $MY_SQROOT/tmp/monitor.map
export SQ_PIDMAP=1

#Enable RMS (SQL Run time statistics)
export SQ_START_RMS=1

# Enable QVP (Query Validation Process).
export SQ_START_QVP=1

# Set to 1 to enable QMM (Query Matching Monitor process for MVQR).
export SQ_START_QMM=0

# SSD provider scripts
export LMP_POLL_FREQ=60
export LSP_POLL_FREQ=60
export SMP_POLL_FREQ=60
export SSP_POLL_FREQ=60

# Compression provider scripts
export CSP_POLL_FREQ=60
export CMP_POLL_FREQ=10

# need this to use new phandle
export SQ_NEW_PHANDLE=1

unset SQ_SEAMONSTER

# Uncomment to set ssh connection option used by the 'sqnodestatus' script
#export SQ_MON_SSH_OPTIONS=' -o "ConnectTimeout 1" -o "ConnectionAttempts 3" '

export ENABLE_EMBEDDED_ARKCMP=1

# make sure we get HUGE pages in cores
echo "0x73" > /proc/$$/coredump_filter

# The "unset SQ_EVLOG_NONE" command below does nothing when followed by the
# "export SQ_EVLOG_NONE" command. It comes into play when SeaPilot is
# enabled, in which case "export SQ_EVLOG_NONE" will be deleted from this
# script and "unset SQ_EVLOG_NONE" will remain, to clean up shells where
# "export SQ_EVLOG_NONE" was executed prior to enabling SeaPilot. The
# "unset SQ_SEAPILOT_SUSPENDED" command serves the same purpose for the
# reverse situation; that is, to clean up shells where
# "export SQ_SEAPILOT_SUSPENDED" was executed prior to disabling SeaPilot.
# The "unset SQ_EVLOG_TMP" and "unset SQ_EVLOG_STDERR" commands serve the
# same purpose as "unset SQ_EVLOG_NONE".
#
# Change the SQ_EVLOG_NONE export to SQ_EVLOG_STDERR to have events go to
# STDERR. Alternatively, change the SQ_EVLOG_NONE export to SQ_EVLOG_TMP
# to use the temporary EVLOG logging mechanism.
unset SQ_EVLOG_NONE
unset SQ_EVLOG_TMP
unset SQ_EVLOG_STDERR
export SQ_EVLOG_NONE=1


function ckillall {
  # echo "In the ckillall function"
  export SQ_PS1=$PS1
  $MY_SQROOT/sql/scripts/ckillall
  unset SQ_PS1
}
export -f ckillall

source tools/sqtools.sh

#######################
# BUILD Tools/Libraries
######################

# Standard tools expected to be installed and found in PATH
export ANT="/usr/bin/ant"
if [[ ! -e $ANT ]]; then
  ANT="${TOOLSDIR}/bin/ant"
fi
export AR=ar
export FLEX=flex
export CXX=g++
export MAVEN=mvn
if [[ -z "$(which $MAVEN 2> /dev/null)" ]]; then
  export M2_HOME="${TOOLSDIR}/apache-maven-3.0.5"
  MAVEN="${M2_HOME}/bin/mvn"
fi

# Non-standard or newer version tools
export BISON="${TOOLSDIR}/bison_3_linux/bin/bison"     # Need 1.3 version or later


export LLVM="${TOOLSDIR}/dest-llvm-3.2"
export UDIS86="${TOOLSDIR}/udis86-1.7.2"
export ICU="${TOOLSDIR}/icu4.4"
export QT_TOOLKIT="${TOOLSDIR}/Qt-4.8.5-64"


#######################
# Developer Local over-rides  (see sqf/LocalSettingsTemplate.sh)
######################
if [[ -r ~/.trafodion ]]; then
  [[ $SQ_VERBOSE == 1 ]] && echo "Sourcing local settings file ~/.trafodion"
  source ~/.trafodion
fi
# PROTOBUFS may include local over-rides
export PROTOBUFS_LIB=$PROTOBUFS/lib
export PROTOBUFS_INC=$PROTOBUFS/include

######################
# Library Path may include local over-rides
export LD_LIBRARY_PATH=$CC_LIB_RUNTIME:$MPI_ROOT/lib/$MPILIB:$MY_SQROOT/export/lib"$SQ_MBTYPE":$HADOOP_LIB_DIR:$LOC_JVMLIBS:$LOG4CXX_LIB_DIR:.

######################
# classpath calculation may include local over-rides

# check for previous invocation of this script in this shell
PREV_SQ_CLASSPATH=$SQ_CLASSPATH
SQ_CLASSPATH=

# set up SQ_CLASSPATH for use with Base clients and libhdfs
# From the HBase manual: Minimally, a client of HBase needs the hbase, hadoop,
# log4j, commons-logging, commons-lang, and ZooKeeper jars in its CLASSPATH connecting to a cluster
# Hortonworks seems to have a hadoop-client.jar

# expand jar files in list of directories
for d in $HADOOP_JAR_DIRS; do
  HADOOP_JAR_FILES="$HADOOP_JAR_FILES $d/*.jar"
done

for d in $HIVE_JAR_DIRS; do
  HIVE_JAR_FILES="$HIVE_JAR_FILES $d/*.jar"
done

# assemble all of them into a classpath
for j in $HBASE_JAR_FILES $HADOOP_JAR_FILES $HIVE_JAR_FILES; do
  if [[ -f $j ]]; then

    # eliminate jars with unwanted suffixes
    SUPPRESS_FILE=0
    for s in $SUFFIXES_TO_SUPPRESS; do
      if [[ ${j%${s}} != $j ]]; then
        SUPPRESS_FILE=1
      fi
    done
    # also eliminate ant jar that may be
    # incompatible with system ant command
    [[ $j =~ /ant- ]] && SUPPRESS_FILE=1

    # finally, add the jar to the classpath
    if [[ $SUPPRESS_FILE -eq 0 ]]; then
      SQ_CLASSPATH=$SQ_CLASSPATH:$j
    fi
  fi
done

# remove the leading colon from the classpath
SQ_CLASSPATH=${SQ_CLASSPATH#:}

# add Hadoop and HBase config dirs to classpath, if they exist
if [[ -n "$HADOOP_CNF_DIR" ]]; then SQ_CLASSPATH="$SQ_CLASSPATH:$HADOOP_CNF_DIR"; fi
if [[ -n "$HIVE_CNF_DIR"   ]]; then SQ_CLASSPATH="$SQ_CLASSPATH:$HBASE_CNF_DIR";  fi
if [[ -n "$HIVE_CNF_DIR"   ]]; then SQ_CLASSPATH="$SQ_CLASSPATH:$HIVE_CNF_DIR";   fi
if [[ -n "$SQ_CLASSPATH"   ]]; then SQ_CLASSPATH="$SQ_CLASSPATH:";   fi
SQ_CLASSPATH=${SQ_CLASSPATH}${HBASE_TRXDIR}:\
${HBASE_TRXDIR}/${HBASE_TRX_JAR}:\
$MY_SQROOT/export/lib/trafodion-sql-${TRAFODION_VER}.jar:\
$MY_SQROOT/export/lib/trafodion-HBaseAccess-${TRAFODION_VER}.jar:\
$MY_SQROOT/export/lib/jdbcT2.jar

# Check whether the current shell environment changed from a previous execution of this
# script.
SQ_CLASSPATH=$(remove_duplicates_in_path "$SQ_CLASSPATH")
if [[  ( -n "$PREV_SQ_CLASSPATH" )
    && ( "$PREV_SQ_CLASSPATH" != "$SQ_CLASSPATH" ) ]]; then
  cat <<EOF
The environment changed from a previous execution of this script.
This is not supported. To change environments, do the following:
  sqstop
  <make any changes, e.g. update Hadoop, HBase, MySQL>
  start a new shell and source in sqenv.sh
  rm \$MY_SQROOT/etc/ms.env
  sqgen
  start a new shell and source in sqenv.sh
  sqstart
EOF
fi

# take anything from the existing classpath, but not the part that was
# added by previous invocations of this script in this shell (assuming it
# produced the same classpath).

# Note: There will be unwanted classpath entries if you do the
# following: a) source in this file;
#            b) prepend to the classpath;
#            c) source this file in again

USER_CLASSPATH=${CLASSPATH##${SQ_CLASSPATH}}
USER_CLASSPATH=$(remove_duplicates_in_path ${USER_CLASSPATH#:})

if [[ -n "$USER_CLASSPATH" ]]; then
  # new info, followed by the original classpath
  export CLASSPATH="${SQ_CLASSPATH}:${USER_CLASSPATH}"
else
  export CLASSPATH="${SQ_CLASSPATH}"
fi
export CLASSPATH=$(remove_duplicates_in_path "${CLASSPATH}:")

PATH=$(remove_duplicates_in_path "$PATH")
MANPATH=$(remove_duplicates_in_path "$MANPATH")

####################
# Check/Report on key variables
###################

# Check variables that should refer to real directories
VARLIST="MY_SQROOT $VARLIST JAVA_HOME PERL5LIB MPI_TMPDIR"

if [[ "$SQ_VERBOSE" == "1" ]]; then
  echo "Checking variables reference existing directories ..."
fi
for AVAR in $VARLIST; do
  AVALUE="$(eval "echo \$$AVAR")"
  if [[ "$SQ_VERBOSE" == "1" ]]; then
    printf '%s =\t%s\n' $AVAR $AVALUE
  fi
  if [[ ! -d $AVALUE ]]; then
    echo
    echo "*** WARNING: $AVAR directory not found: $AVALUE"
    echo
  fi
done

if [[ "$SQ_VERBOSE" == "1" ]]; then
  printf "\nPATH="
  echo $PATH | sed -e's/:/ /g' | fmt -w2 | xargs printf '\t%s\n'
  echo
  printf "\nLD_LIBRARY_PATH="
  echo $LD_LIBRARY_PATH | sed -e's/:/ /g' | fmt -w2 | xargs printf '\t%s\n'
  echo
  printf "\nCLASSPATH=\n"
  echo $CLASSPATH | sed -e's/:/ /g' | fmt -w2 | xargs printf '\t%s\n'
  echo
fi<|MERGE_RESOLUTION|>--- conflicted
+++ resolved
@@ -297,13 +297,11 @@
   ### Thrift not supported on Cloudera yet (so use TOOLSDIR download)
   export THRIFT_LIB_DIR=$TOOLSDIR/thrift-0.9.0/lib
   export THRIFT_INC_DIR=$TOOLSDIR/thrift-0.9.0/include
-<<<<<<< HEAD
  
-=======
+
   export CURL_INC_DIR=/usr/include
   export CURL_LIB_DIR=/usr/lib64
 
->>>>>>> f5392f6c
   # directories with jar files and list of jar files
   # (could try to reduce the number of jars in the classpath)
   export HADOOP_JAR_DIRS="/usr/lib/hadoop
